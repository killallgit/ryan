package tui

import (
	"context"

	"github.com/gdamore/tcell/v2"
	"github.com/killallgit/ryan/pkg/controllers"
)

// ChatViewMode represents the current interaction mode
type ChatViewMode int

const (
	ModeInput ChatViewMode = iota // Text input mode (default)
	ModeNodes                     // Node selection/navigation mode
)

func (m ChatViewMode) String() string {
	switch m {
	case ModeInput:
		return "Input"
	case ModeNodes:
		return "Select"
	default:
		return "Unknown"
	}
}

type ChatView struct {
	controller       controllers.ChatControllerInterface
	input            InputField
	messages         MessageDisplay
	status           StatusBar
	layout           Layout
	screen           tcell.Screen
	alert            AlertDisplay     // Legacy field for compatibility
	statusRow        StatusRowDisplay // New enhanced status row
	downloadModal    DownloadPromptModal
	progressModal    ProgressModal
	helpModal        HelpModal
	downloadCtx      context.Context
	downloadCancel   context.CancelFunc
	pendingMessage   string
	modelsController *controllers.ModelsController

	// Interaction mode
	mode ChatViewMode // Current interaction mode

	// Streaming state
	isStreaming         bool
	streamingContent    string
	currentStreamID     string
	isStreamingThinking bool   // Track if currently streaming thinking content
	thinkingContent     string // Accumulate thinking content separately
	responseContent     string // Accumulate response content separately

	// Early detection buffering
	contentBuffer       string // Buffer for early content type detection
	contentTypeDetected bool   // Whether we've determined the content type
	bufferSize          int    // Current buffer size
}

func NewChatView(controller controllers.ChatControllerInterface, modelsController *controllers.ModelsController, screen tcell.Screen) *ChatView {
	width, height := screen.Size()

	view := &ChatView{
		controller:       controller,
		input:            NewInputField(width),
		messages:         NewMessageDisplay(width, height-5), // -5 for status, input, and alert areas
		status:           NewStatusBar(width).WithModel(controller.GetModel()).WithStatus("Ready").WithModelAvailability(true),
		layout:           NewLayout(width, height),
		screen:           screen,
		alert:            NewAlertDisplay(width),
		statusRow:        NewStatusRowDisplay(width),
		downloadModal:    NewDownloadPromptModal(),
		progressModal:    NewProgressModal(),
		helpModal:        NewHelpModal(),
		downloadCtx:      nil,
		downloadCancel:   nil,
		pendingMessage:   "",
		modelsController: modelsController,

		// Initialize interaction mode
		mode: ModeInput, // Start in input mode

		// Initialize streaming state
		isStreaming:         false,
		streamingContent:    "",
		currentStreamID:     "",
		isStreamingThinking: false,
		thinkingContent:     "",
		responseContent:     "",

		// Initialize buffering state
		contentBuffer:       "",
		contentTypeDetected: false,
		bufferSize:          0,
	}

	view.updateMessages()
	return view
}

func (cv *ChatView) Name() string {
	return "chat"
}

func (cv *ChatView) Description() string {
	return "Chat with AI"
}

<<<<<<< HEAD
// All other methods have been moved to their respective modules:
// - Event handling: chat_view_events.go
// - Streaming logic: chat_view_streaming.go
// - State management: chat_view_state.go
// - Navigation: chat_view_navigation.go
// - Node interaction: chat_view_nodes.go
// - Rendering: chat_view_rendering.go
=======
func (cv *ChatView) Render(screen tcell.Screen, area Rect) {
	messageArea, alertArea, inputArea, statusArea := cv.layout.CalculateAreas()

	// Use streaming-aware render function that can apply thinking styles during streaming
	spinner := SpinnerComponent{
		IsVisible: cv.alert.IsSpinnerVisible,
		Frame:     cv.alert.SpinnerFrame,
		Text:      cv.alert.SpinnerText,
	}
	RenderMessagesWithStreamingState(screen, cv.messages, messageArea, spinner, cv.isStreamingThinking)

	// Update status row with current token count and render it
	// Get the most current token count from both status and controller
	statusTokens := cv.status.PromptTokens + cv.status.ResponseTokens
	promptTokens, responseTokens := cv.controller.GetTokenUsage()
	controllerTokens := promptTokens + responseTokens

	// Use whichever is higher (more recent)
	totalTokens := statusTokens
	if controllerTokens > statusTokens {
		totalTokens = controllerTokens
	}

	cv.statusRow = cv.statusRow.WithTokens(totalTokens).UpdateDuration()
	RenderStatusRow(screen, alertArea, cv.statusRow)

	RenderInput(screen, cv.input, inputArea)
	RenderStatus(screen, cv.status, statusArea)

	// Render modals on top
	cv.downloadModal.Render(screen, area)
	cv.progressModal.Render(screen, area)
	cv.helpModal.Render(screen, area)
}

func (cv *ChatView) HandleKeyEvent(ev *tcell.EventKey, sending bool) bool {
	// Handle modal events first
	if cv.helpModal.Visible {
		modal, handled := cv.helpModal.HandleKeyEvent(ev)
		cv.helpModal = modal
		return handled
	}

	if cv.progressModal.Visible {
		modal, cancel := cv.progressModal.HandleKeyEvent(ev)
		cv.progressModal = modal
		if cancel && cv.downloadCancel != nil {
			cv.downloadCancel()
		}
		return true
	}

	if cv.downloadModal.Visible {
		modal, confirmed, _ := cv.downloadModal.HandleKeyEvent(ev)
		cv.downloadModal = modal
		if confirmed {
			cv.startModelDownload(cv.downloadModal.ModelName)
		}
		return true
	}

	// Handle help key (?) in any mode
	if cv.handleHelpKey(ev) {
		return true
	}

	// Handle mode switching (Ctrl+N)
	if cv.handleModeSwitch(ev) {
		return true
	}

	// Handle keys based on current mode
	switch cv.mode {
	case ModeInput:
		return cv.handleInputModeKeys(ev, sending)
	case ModeNodes:
		return cv.handleNodeModeKeys(ev, sending)
	default:
		return cv.handleInputModeKeys(ev, sending) // Fallback to input mode
	}
}

func (cv *ChatView) handleHelpKey(ev *tcell.EventKey) bool {
	// F2 key to show help modal
	if ev.Key() == tcell.KeyF2 {
		cv.helpModal = cv.helpModal.Show()
		return true
	}
	return false
}

func (cv *ChatView) handleModeSwitch(ev *tcell.EventKey) bool {
	// Ctrl+N to switch modes - use tcell's built-in KeyCtrlN constant
	if ev.Key() == tcell.KeyCtrlN {
		cv.switchMode()
		return true
	}
	return false
}

func (cv *ChatView) switchMode() {
	log := logger.WithComponent("chat_view")

	switch cv.mode {
	case ModeInput:
		cv.mode = ModeNodes
		// Enable node-based rendering if not already enabled
		cv.messages = cv.messages.EnableNodes()
		// Auto-focus first node if none focused
		if cv.messages.NodeManager != nil && cv.messages.NodeManager.GetFocusedNode() == "" {
			cv.messages.MoveFocusDown() // This will focus the first node
		}
		log.Debug("Switched to node selection mode")
	case ModeNodes:
		cv.mode = ModeInput
		// Clear any node focus when switching back to input
		if cv.messages.NodeManager != nil {
			cv.messages.NodeManager.SetFocusedNode("")
		}
		log.Debug("Switched to input mode")
	}

	// Update status bar to show current mode
	cv.updateStatusForMode()
}

func (cv *ChatView) updateStatusForMode() {
	// Update the status to show the current mode with enhanced visual indicators
	var modeText string
	if cv.mode == ModeNodes {
		focusedNode := ""
		if cv.messages.NodeManager != nil {
			focusedNode = cv.messages.NodeManager.GetFocusedNode()
		}

		if focusedNode != "" {
			displayNode := focusedNode
			if len(focusedNode) > 8 {
				displayNode = focusedNode[:8]
			}
			modeText = fmt.Sprintf("🎯 Node Select | Focused: %s | j/k=nav, Tab=expand, Space=select, Esc/i=input", displayNode)
		} else {
			modeText = "🎯 Node Select | j/k=navigate, Tab=expand, Space=select, Esc/i=input"
		}
	} else {
		modeText = "✏️ Input | Ctrl+N=node mode, F2=help"
	}
	cv.status = cv.status.WithStatus(modeText)
}

func (cv *ChatView) handleInputModeKeys(ev *tcell.EventKey, sending bool) bool {
	switch ev.Key() {
	case tcell.KeyEnter:
		if !sending {
			content := cv.sendMessage()
			if content != "" {
				cv.screen.PostEvent(NewChatMessageSendEvent(content))
				// Immediately update the UI to show the user message
				cv.updateMessages()
				cv.scrollToBottom()
			}
		}
		return true

	case tcell.KeyBackspace, tcell.KeyBackspace2:
		cv.input = cv.input.DeleteBackward()
		return true

	case tcell.KeyLeft:
		cv.input = cv.input.WithCursor(cv.input.Cursor - 1)
		return true

	case tcell.KeyRight:
		cv.input = cv.input.WithCursor(cv.input.Cursor + 1)
		return true

	case tcell.KeyHome:
		cv.input = cv.input.WithCursor(0)
		return true

	case tcell.KeyEnd:
		cv.input = cv.input.WithCursor(len(cv.input.Content))
		return true

	case tcell.KeyUp:
		// Check for Ctrl+Up for node navigation
		if ev.Modifiers()&tcell.ModCtrl != 0 {
			if cv.handleNodeNavigation(true) {
				return true
			}
		}
		cv.scrollUp()
		return true

	case tcell.KeyDown:
		// Check for Ctrl+Down for node navigation
		if ev.Modifiers()&tcell.ModCtrl != 0 {
			if cv.handleNodeNavigation(false) {
				return true
			}
		}
		cv.scrollDown()
		return true

	case tcell.KeyPgUp:
		cv.pageUp()
		return true

	case tcell.KeyPgDn:
		cv.pageDown()
		return true

	case tcell.KeyTab:
		// Tab to expand/collapse focused node
		if cv.handleNodeToggleExpansion() {
			return true
		}

	default:
		if ev.Rune() != 0 {
			// Check for specific key combinations for node operations
			switch ev.Rune() {
			case ' ':
				// Space to select/deselect focused node
				if ev.Modifiers()&tcell.ModCtrl != 0 {
					if cv.handleNodeToggleSelection() {
						return true
					}
				}
			case 'a', 'A':
				// Ctrl+A to select all nodes
				if ev.Modifiers()&tcell.ModCtrl != 0 {
					if cv.handleSelectAllNodes() {
						return true
					}
				}
			case 'c', 'C':
				// Ctrl+C to clear selection (if not sending)
				if ev.Modifiers()&tcell.ModCtrl != 0 && !sending {
					if cv.handleClearNodeSelection() {
						return true
					}
				}
			}

			cv.input = cv.input.InsertRune(ev.Rune())
			return true
		}
	}

	return false
}

func (cv *ChatView) handleNodeModeKeys(ev *tcell.EventKey, sending bool) bool {
	// In node mode, most keys are for navigation and selection
	switch ev.Key() {
	case tcell.KeyEnter:
		// Enter toggles selection of focused node
		if cv.handleNodeToggleSelection() {
			return true
		}

	case tcell.KeyTab:
		// Tab toggles expansion of focused node
		if cv.handleNodeToggleExpansion() {
			return true
		}

	case tcell.KeyUp:
		// Up arrow moves focus up
		if cv.handleNodeNavigation(true) {
			return true
		}

	case tcell.KeyDown:
		// Down arrow moves focus down
		if cv.handleNodeNavigation(false) {
			return true
		}

	case tcell.KeyPgUp:
		cv.pageUp()
		return true

	case tcell.KeyPgDn:
		cv.pageDown()
		return true

	case tcell.KeyEscape:
		// Escape switches back to input mode
		cv.mode = ModeInput
		if cv.messages.NodeManager != nil {
			cv.messages.NodeManager.SetFocusedNode("")
		}
		cv.updateStatusForMode()
		return true

	default:
		if ev.Rune() != 0 {
			switch ev.Rune() {
			case 'j', 'J':
				// j key moves focus down (vim-style)
				if cv.handleNodeNavigation(false) {
					return true
				}

			case 'k', 'K':
				// k key moves focus up (vim-style)
				if cv.handleNodeNavigation(true) {
					return true
				}

			case ' ':
				// Space toggles selection of focused node
				if cv.handleNodeToggleSelection() {
					return true
				}

			case 'a', 'A':
				// a to select all nodes
				if cv.handleSelectAllNodes() {
					return true
				}

			case 'c', 'C':
				// c to clear selection
				if cv.handleClearNodeSelection() {
					return true
				}

			case 'i', 'I':
				// i to switch to input mode (vim-style)
				cv.mode = ModeInput
				if cv.messages.NodeManager != nil {
					cv.messages.NodeManager.SetFocusedNode("")
				}
				cv.updateStatusForMode()
				return true
			}
		}
	}

	return false
}

func (cv *ChatView) HandleMouseEvent(ev *tcell.EventMouse) bool {
	log := logger.WithComponent("chat_view")

	// Get mouse coordinates
	x, y := ev.Position()
	buttons := ev.Buttons()

	log.Debug("Chat view mouse event", "x", x, "y", y, "buttons", buttons)

	// Only handle left mouse button clicks
	if buttons&tcell.ButtonPrimary == 0 {
		return false
	}

	// Check if the click is in the message area
	messageArea, _, _, _ := cv.layout.CalculateAreas()

	if x >= messageArea.X && x < messageArea.X+messageArea.Width &&
		y >= messageArea.Y && y < messageArea.Y+messageArea.Height {

		// Handle click in message area
		if cv.messages.UseNodes && cv.messages.NodeManager != nil {
			// Use node-based click handling
			nodeID, handled := cv.messages.HandleClick(x, y)
			if handled {
				log.Debug("Node click handled", "node_id", nodeID, "x", x, "y", y)

				// Switch to node mode when a node is clicked
				if cv.mode == ModeInput {
					cv.mode = ModeNodes
					cv.updateStatusForMode()
					log.Debug("Switched to node mode due to mouse click on node")
				}

				// Focus the clicked node
				cv.messages.NodeManager.SetFocusedNode(nodeID)

				// Post node click event for further processing if needed
				cv.screen.PostEvent(NewMessageNodeClickEvent(nodeID, x-messageArea.X, y-messageArea.Y))
				return true
			}
		}

		// For legacy mode or if node handling didn't work,
		// we could implement basic click handling here
		log.Debug("Click in message area not handled by nodes", "x", x, "y", y)
		return true // Still consume the event even if not handled
	}

	// Click was not in message area
	return false
}

func (cv *ChatView) HandleResize(width, height int) {
	cv.layout = NewLayout(width, height)
	cv.input = cv.input.WithWidth(width)
	cv.messages = cv.messages.WithSize(width, height-5) // -5 for status, input, and alert areas
	cv.status = cv.status.WithWidth(width)
	cv.alert = cv.alert.WithWidth(width)
}

func (cv *ChatView) sendMessage() string {
	log := logger.WithComponent("chat_view")
	content := strings.TrimSpace(cv.input.Content)
	log.Debug("sendMessage called", "content", content, "length", len(content))

	if content == "" {
		log.Debug("Empty message, skipping send")
		return ""
	}

	// Check if current model is available
	currentModel := cv.controller.GetModel()
	if err := cv.controller.ValidateModel(currentModel); err != nil {
		log.Debug("Model not available, showing download prompt", "model", currentModel, "error", err)
		// Store the message to send after download
		cv.pendingMessage = content
		cv.input = cv.input.Clear()
		cv.downloadModal = cv.downloadModal.Show(currentModel)
		return ""
	}

	cv.input = cv.input.Clear()
	log.Debug("Message content prepared for send", "content", content)

	return content
}

func (cv *ChatView) HandleMessageResponse(response MessageResponseEvent) {
	cv.status = cv.status.WithStatus("Ready")
	cv.alert = cv.alert.Clear()

	// Update token information
	promptTokens, responseTokens := cv.controller.GetTokenUsage()
	cv.status = cv.status.WithTokens(promptTokens, responseTokens)

	cv.updateMessages()
	cv.scrollToBottom()
}

func (cv *ChatView) HandleMessageError(error MessageErrorEvent) {
	cv.status = cv.status.WithStatus("Ready") // Keep status simple
	// Don't set alert error - only show error in chat messages
	cv.alert = cv.alert.Clear()

	// Update messages to show the error message that was added to conversation
	cv.updateMessages()
	cv.scrollToBottom()
}

func (cv *ChatView) SyncWithAppState(sending bool) {
	log := logger.WithComponent("chat_view")
	log.Debug("Syncing ChatView state", "app_sending", sending)

	if sending {
		cv.alert = cv.alert.WithSpinner(true, "")
		cv.statusRow = cv.statusRow.WithSpinner(true, "Sending...")
	} else {
		// Always clear alert since errors only show in chat messages now
		cv.alert = cv.alert.Clear()
		cv.statusRow = cv.statusRow.ClearSpinnerOnly() // Preserve token count
	}
}

func (cv *ChatView) UpdateSpinnerFrame() {
	cv.alert = cv.alert.NextSpinnerFrame()
	cv.statusRow = cv.statusRow.NextSpinnerFrame()
}

func (cv *ChatView) updateMessages() {
	history := cv.controller.GetHistory()
	// Filter out system messages - they should not be displayed to the user
	var filteredHistory []chat.Message
	for _, msg := range history {
		if msg.Role != chat.RoleSystem {
			filteredHistory = append(filteredHistory, msg)
		}
	}
	cv.messages = cv.messages.WithMessages(filteredHistory)
}

func (cv *ChatView) updateMessagesWithStreamingThinking() {
	history := cv.controller.GetHistory()
	// Filter out system messages - they should not be displayed to the user
	var filteredHistory []chat.Message
	for _, msg := range history {
		if msg.Role != chat.RoleSystem {
			filteredHistory = append(filteredHistory, msg)
		}
	}
	history = filteredHistory

	// If we're streaming and have detected content type, show streaming content
	if cv.isStreaming && cv.contentTypeDetected {
		// Create a copy of history to avoid modifying the original
		messagesWithStreaming := make([]chat.Message, len(history))
		copy(messagesWithStreaming, history)

		// Create properly formatted streaming message with thinking detection
		streamingMessage := cv.createStreamingMessage()

		// Only add the streaming message if it has content
		if streamingMessage.Content != "" {
			messagesWithStreaming = append(messagesWithStreaming, streamingMessage)
		}

		cv.messages = cv.messages.WithMessages(messagesWithStreaming)

		// Auto-scroll to bottom during streaming
		cv.scrollToBottom()
	} else {
		// No streaming or content type not detected yet, show regular messages
		cv.messages = cv.messages.WithMessages(history)
	}
}

func (cv *ChatView) scrollUp() {
	if cv.messages.Scroll > 0 {
		cv.messages = cv.messages.WithScroll(cv.messages.Scroll - 1)
	}
}

func (cv *ChatView) scrollDown() {
	cv.messages = cv.messages.WithScroll(cv.messages.Scroll + 1)
}

func (cv *ChatView) pageUp() {
	newScroll := cv.messages.Scroll - cv.messages.Height
	if newScroll < 0 {
		newScroll = 0
	}
	cv.messages = cv.messages.WithScroll(newScroll)
}

func (cv *ChatView) pageDown() {
	newScroll := cv.messages.Scroll + cv.messages.Height
	cv.messages = cv.messages.WithScroll(newScroll)
}

func (cv *ChatView) scrollToBottom() {
	// Account for chat area padding (1 character on each side, 1 line on top)
	paddedWidth := cv.messages.Width - 2
	paddedHeight := cv.messages.Height - 1

	if paddedWidth < 1 {
		paddedWidth = cv.messages.Width // Fall back if too narrow
	}
	if paddedHeight < 1 {
		paddedHeight = cv.messages.Height // Fall back if too short
	}

	// Use the same line calculation logic as the rendering function
	// Check if we're currently streaming thinking content
	streamingThinking := cv.isStreamingThinking
	totalLines := CalculateMessageLines(cv.messages.Messages, paddedWidth, streamingThinking)

	if totalLines > paddedHeight {
		cv.messages = cv.messages.WithScroll(totalLines - paddedHeight)
	} else {
		cv.messages = cv.messages.WithScroll(0)
	}
}

func (cv *ChatView) startModelDownload(modelName string) {
	log := logger.WithComponent("chat_view")
	log.Debug("Starting model download from chat view", "model_name", modelName)

	// Create cancellable context
	cv.downloadCtx, cv.downloadCancel = context.WithCancel(context.Background())

	// Show progress modal
	cv.progressModal = cv.progressModal.Show("Downloading Model", modelName, "Preparing download...", true)

	// Start download in goroutine
	go func() {
		var lastProgress float64 = 0.0
		err := cv.modelsController.PullWithProgress(cv.downloadCtx, modelName, func(status string, completed, total int64) {
			// Calculate progress
			progress := 0.0
			if total > 0 {
				progress = float64(completed) / float64(total)
			}

			// Smooth out progress updates - only update if progress is actually advancing
			// This prevents the modal from jumping back to 0% during different download phases
			if progress > lastProgress || status == "success" {
				lastProgress = progress
				// Post progress event
				cv.screen.PostEvent(NewModelDownloadProgressEvent(modelName, status, progress))
			}
		})

		if err != nil {
			if err == context.Canceled {
				log.Debug("Model download cancelled in chat view", "model_name", modelName)
				cv.screen.PostEvent(NewModelDownloadErrorEvent(modelName, err))
			} else {
				log.Error("Model download failed in chat view", "model_name", modelName, "error", err)
				cv.screen.PostEvent(NewModelDownloadErrorEvent(modelName, err))
			}
		} else {
			log.Debug("Model download completed successfully in chat view", "model_name", modelName)
			cv.screen.PostEvent(NewModelDownloadCompleteEvent(modelName))
		}
	}()
}

func (cv *ChatView) HandleModelDownloadProgress(ev ModelDownloadProgressEvent) {
	log := logger.WithComponent("chat_view")
	log.Debug("Handling ModelDownloadProgressEvent in chat view", "model", ev.ModelName, "status", ev.Status, "progress", ev.Progress)

	cv.progressModal = cv.progressModal.WithProgress(ev.Progress, ev.Status).NextSpinnerFrame()
}

func (cv *ChatView) HandleModelDownloadComplete(ev ModelDownloadCompleteEvent) {
	log := logger.WithComponent("chat_view")
	log.Debug("Handling ModelDownloadCompleteEvent in chat view", "model", ev.ModelName)

	// Hide progress modal
	cv.progressModal = cv.progressModal.Hide()
	cv.downloadCtx = nil
	cv.downloadCancel = nil

	// Update status
	cv.status = cv.status.WithStatus("Model downloaded successfully: " + ev.ModelName)

	// Set as current model
	cv.controller.SetModel(ev.ModelName)
	cv.status = cv.status.WithModel(ev.ModelName)

	// Force screen refresh to update UI immediately (hide modal)
	cv.screen.Show()

	// Send the pending message if we have one
	if cv.pendingMessage != "" {
		log.Debug("Sending pending message after download", "message", cv.pendingMessage)
		cv.screen.PostEvent(NewChatMessageSendEvent(cv.pendingMessage))
		cv.pendingMessage = ""
	}
}

func (cv *ChatView) HandleModelDownloadError(ev ModelDownloadErrorEvent) {
	log := logger.WithComponent("chat_view")
	log.Error("Handling ModelDownloadErrorEvent in chat view", "model", ev.ModelName, "error", ev.Error)

	// Hide progress modal
	cv.progressModal = cv.progressModal.Hide()
	cv.downloadCtx = nil
	cv.downloadCancel = nil

	// Clear pending message since download failed
	cv.pendingMessage = ""

	// Update status with error
	if ev.Error == context.Canceled {
		cv.status = cv.status.WithStatus("Model download cancelled: " + ev.ModelName)
	} else {
		cv.status = cv.status.WithStatus("Model download failed: " + ev.Error.Error())
	}

	// Force screen refresh to update UI immediately (hide modal)
	cv.screen.Show()
}

// Streaming Helper Methods

// detectThinkingStart checks if content begins with <think> or <thinking> tags
func (cv *ChatView) detectThinkingStart(content string) bool {
	trimmed := strings.TrimSpace(strings.ToLower(content))
	return strings.HasPrefix(trimmed, "<think>") || strings.HasPrefix(trimmed, "<thinking>")
}

// detectContentTypeFromBuffer analyzes the buffer to determine content type
// Returns true if content type has been determined, false if more buffering needed
func (cv *ChatView) detectContentTypeFromBuffer() bool {
	const minBufferSize = 10 // Need at least 10 chars to detect "<thinking>"

	if cv.bufferSize < minBufferSize && cv.bufferSize < len(cv.streamingContent) {
		// Still need more characters for reliable detection
		return false
	}

	// Check if it starts with thinking tags
	if cv.detectThinkingStart(cv.contentBuffer) {
		cv.isStreamingThinking = true
		// Extract content after the opening tag
		thinkStartRegex := regexp.MustCompile(`(?i)<think(?:ing)?>`)
		cv.thinkingContent = strings.TrimSpace(thinkStartRegex.ReplaceAllString(cv.contentBuffer, ""))
	} else {
		cv.isStreamingThinking = false
		// Not thinking content, treat as regular response
		cv.responseContent = cv.contentBuffer
	}

	cv.contentTypeDetected = true
	return true
}

// processStreamingContent processes the full streaming content and separates thinking from response
func (cv *ChatView) processStreamingContent() {
	fullContent := cv.streamingContent

	// If we haven't detected thinking yet, check for thinking tags at the start
	if !cv.isStreamingThinking && len(cv.thinkingContent) == 0 && len(cv.responseContent) == 0 {
		if cv.detectThinkingStart(fullContent) {
			cv.isStreamingThinking = true
		}
	}

	// Process the content based on current state
	if cv.isStreamingThinking {
		// Check if thinking block ends
		thinkEndRegex := regexp.MustCompile(`(?i)</think(?:ing)?>`)
		if thinkEndRegex.MatchString(fullContent) {
			// Split at the end of thinking block
			parts := thinkEndRegex.Split(fullContent, 2)
			if len(parts) == 2 {
				// Extract thinking content (remove opening tags)
				thinkStartRegex := regexp.MustCompile(`(?i)<think(?:ing)?>`)
				thinkingRaw := thinkStartRegex.ReplaceAllString(parts[0], "")
				cv.thinkingContent = strings.TrimSpace(thinkingRaw)

				// Start response content
				cv.responseContent = strings.TrimSpace(parts[1])
				cv.isStreamingThinking = false
			}
		} else {
			// Still in thinking block, accumulate thinking content
			thinkStartRegex := regexp.MustCompile(`(?i)<think(?:ing)?>`)
			cv.thinkingContent = strings.TrimSpace(thinkStartRegex.ReplaceAllString(fullContent, ""))
		}
	} else {
		// In response mode or no thinking detected
		if len(cv.thinkingContent) == 0 {
			// No thinking content detected, treat as regular response
			cv.responseContent = fullContent
		} else {
			// Already have thinking content, extract response part from full content
			thinkEndRegex := regexp.MustCompile(`(?i)</think(?:ing)?>`)
			if thinkEndRegex.MatchString(fullContent) {
				parts := thinkEndRegex.Split(fullContent, 2)
				if len(parts) == 2 {
					cv.responseContent = strings.TrimSpace(parts[1])
				}
			}
		}
	}
}

// createStreamingMessage creates a properly formatted message for streaming display
func (cv *ChatView) createStreamingMessage() chat.Message {
	var content string

	// If we haven't detected content type yet, don't show anything
	if !cv.contentTypeDetected && cv.isStreaming {
		return chat.Message{
			Role:    chat.RoleAssistant,
			Content: "", // Show nothing while buffering
		}
	}

	if cv.thinkingContent != "" {
		// Format thinking content with proper tags so ParseThinkingBlock can style it correctly
		thinkingWithTags := "<think>" + cv.thinkingContent

		if cv.isStreamingThinking {
			// Still streaming thinking content, add cursor before closing tag
			content = thinkingWithTags + " ▌"
		} else {
			// Thinking complete, close tag and add response if any
			content = thinkingWithTags + "</think>"

			if cv.responseContent != "" {
				// Add response content with cursor if still streaming
				responseContent := cv.responseContent
				if cv.isStreaming {
					responseContent += " ▌"
				}
				content += "\n\n" + responseContent
			}
		}
	} else if cv.responseContent != "" {
		// Only response content (no thinking detected)
		content = cv.responseContent
		if cv.isStreaming {
			content += " ▌"
		}
	} else if cv.isStreamingThinking {
		// Currently streaming thinking content from the beginning
		thinkingRaw := cv.streamingContent
		// Remove any <think> tags that might be in the raw content
		thinkStartRegex := regexp.MustCompile(`(?i)<think(?:ing)?>`)
		thinkingRaw = thinkStartRegex.ReplaceAllString(thinkingRaw, "")
		content = "<think>" + strings.TrimSpace(thinkingRaw) + " ▌"
	} else {
		// Regular content without thinking
		content = cv.streamingContent
		if cv.isStreaming {
			content += " ▌"
		}
	}

	return chat.Message{
		Role:    chat.RoleAssistant,
		Content: content,
	}
}

// Streaming Methods

func (cv *ChatView) HandleStreamStart(streamID, model string) {
	log := logger.WithComponent("chat_view")
	log.Debug("Handling stream start in chat view", "stream_id", streamID, "model", model)

	// Initialize streaming state
	cv.isStreaming = true
	cv.currentStreamID = streamID
	cv.streamingContent = ""
	cv.isStreamingThinking = false
	cv.thinkingContent = ""
	cv.responseContent = ""

	// Initialize buffering state
	cv.contentBuffer = ""
	cv.contentTypeDetected = false
	cv.bufferSize = 0

	// Update status to show streaming
	cv.status = cv.status.WithStatus("Streaming response...")

	// Initialize status row with current token count and streaming spinner
	promptTokens, responseTokens := cv.controller.GetTokenUsage()
	totalTokens := promptTokens + responseTokens
	cv.statusRow = cv.statusRow.WithSpinner(true, "Streaming...").WithTokens(totalTokens)

	// Show alert spinner
	cv.alert = cv.alert.WithSpinner(true, "Streaming...")
}

func (cv *ChatView) UpdateStreamingContent(streamID, content string, isComplete bool) {
	log := logger.WithComponent("chat_view")
	log.Debug("Updating streaming content in chat view",
		"stream_id", streamID,
		"content_length", len(content),
		"is_complete", isComplete,
		"content_type_detected", cv.contentTypeDetected,
		"buffer_size", cv.bufferSize)

	// Update basic streaming state
	cv.currentStreamID = streamID
	cv.streamingContent = content
	cv.isStreaming = !isComplete

	// Early detection buffering logic
	if !cv.contentTypeDetected && !isComplete {
		// Still buffering to detect content type
		cv.contentBuffer = content
		cv.bufferSize = len(content)

		// Try to detect content type from buffer
		if cv.detectContentTypeFromBuffer() {
			log.Debug("Content type detected",
				"is_thinking", cv.isStreamingThinking,
				"thinking_content", cv.thinkingContent,
				"response_content", cv.responseContent)
		} else {
			// Still need more content for detection, don't display anything yet
			log.Debug("Still buffering for content type detection", "buffer_size", cv.bufferSize)
			return
		}
	}

	// Content type already detected or stream is complete, process normally
	if cv.contentTypeDetected || isComplete {
		cv.processStreamingContent()

		// Update the message display to show streaming content with proper formatting
		cv.updateMessagesWithStreamingThinking()
	}

	if !isComplete {
		// Update spinner text based on current mode
		spinnerText := "Streaming..."
		if cv.isStreamingThinking {
			spinnerText = "Thinking..."
		}
		cv.alert = cv.alert.WithSpinner(true, spinnerText).NextSpinnerFrame()
		cv.statusRow = cv.statusRow.WithSpinner(true, spinnerText).NextSpinnerFrame()
	} else {
		// Clear streaming state when complete
		cv.isStreaming = false
		cv.streamingContent = ""
		cv.currentStreamID = ""
		cv.isStreamingThinking = false
		cv.thinkingContent = ""
		cv.responseContent = ""

		// Clear buffering state
		cv.contentBuffer = ""
		cv.contentTypeDetected = false
		cv.bufferSize = 0

		cv.alert = cv.alert.WithSpinner(false, "")
		cv.statusRow = cv.statusRow.ClearSpinnerOnly() // Preserve token count
	}
}

func (cv *ChatView) HandleStreamComplete(streamID string, finalMessage chat.Message, totalChunks int, duration time.Duration) {
	log := logger.WithComponent("chat_view")
	log.Debug("Handling stream complete in chat view",
		"stream_id", streamID,
		"total_chunks", totalChunks,
		"duration", duration.String(),
		"final_message_length", len(finalMessage.Content))

	// DEBUG: Log the exact final message content
	log.Debug("Final message details",
		"role", finalMessage.Role,
		"content_length", len(finalMessage.Content),
		"content_preview", func() string {
			if len(finalMessage.Content) > 200 {
				return finalMessage.Content[:200] + "..."
			}
			return finalMessage.Content
		}(),
		"has_thinking_tags", strings.Contains(finalMessage.Content, "<think"),
		"has_response_after_thinking", strings.Contains(finalMessage.Content, "</think>"))

	// Clear streaming state
	cv.isStreaming = false
	cv.streamingContent = ""
	cv.currentStreamID = ""
	cv.isStreamingThinking = false
	cv.thinkingContent = ""
	cv.responseContent = ""

	// Clear buffering state
	cv.contentBuffer = ""
	cv.contentTypeDetected = false
	cv.bufferSize = 0

	// Hide spinner
	cv.alert = cv.alert.WithSpinner(false, "")
	cv.statusRow = cv.statusRow.ClearSpinnerOnly() // Preserve token count

	// Update status
	cv.status = cv.status.WithStatus("Ready")

	// Update token information
	promptTokens, responseTokens := cv.controller.GetTokenUsage()
	cv.status = cv.status.WithTokens(promptTokens, responseTokens)
	// Note: Token counts are currently 0 due to LangChain Go not exposing usage info

	// Update messages display with final content (no streaming)
	cv.updateMessages()
	cv.scrollToBottom()
}

func (cv *ChatView) HandleStreamError(streamID string, err error) {
	log := logger.WithComponent("chat_view")
	log.Error("Handling stream error in chat view", "stream_id", streamID, "error", err)

	// Clear streaming state
	cv.isStreaming = false
	cv.streamingContent = ""
	cv.currentStreamID = ""
	cv.isStreamingThinking = false
	cv.thinkingContent = ""
	cv.responseContent = ""

	// Clear buffering state
	cv.contentBuffer = ""
	cv.contentTypeDetected = false
	cv.bufferSize = 0

	// Hide spinner
	cv.alert = cv.alert.WithSpinner(false, "")
	cv.statusRow = cv.statusRow.ClearSpinnerOnly() // Preserve token count

	// Update status with error
	cv.status = cv.status.WithStatus("Streaming failed: " + err.Error())

	// Update messages display to show error
	cv.updateMessages()
}

func (cv *ChatView) UpdateStreamProgress(streamID string, contentLength, chunkCount int, duration time.Duration) {
	log := logger.WithComponent("chat_view")
	log.Debug("Updating stream progress in chat view",
		"stream_id", streamID,
		"content_length", contentLength,
		"chunk_count", chunkCount,
		"duration", duration.String())

	// Update spinner with progress info for long streams
	if duration > 3*time.Second {
		progressText := fmt.Sprintf("Streaming... %d chars", contentLength)
		cv.alert = cv.alert.WithSpinner(true, progressText).NextSpinnerFrame()
		cv.statusRow = cv.statusRow.WithSpinner(true, progressText).WithDuration(duration).NextSpinnerFrame()
	}
}

func (cv *ChatView) HandleModelChange(ev ModelChangeEvent) {
	log := logger.WithComponent("chat_view")
	log.Debug("Handling ModelChangeEvent in chat view", "model_name", ev.ModelName)

	// Update the status bar to show the new model
	cv.status = cv.status.WithModel(ev.ModelName)
	log.Debug("Updated chat view status bar with new model", "model_name", ev.ModelName)
}

// Node navigation and interaction methods

func (cv *ChatView) handleNodeNavigation(up bool) bool {
	// Only handle if using nodes
	if !cv.messages.UseNodes || cv.messages.NodeManager == nil {
		return false
	}

	log := logger.WithComponent("chat_view")

	var moved bool
	if up {
		moved = cv.messages.MoveFocusUp()
		log.Debug("Node navigation up", "moved", moved)
	} else {
		moved = cv.messages.MoveFocusDown()
		log.Debug("Node navigation down", "moved", moved)
	}

	if moved {
		// Post focus change event
		focusedNodeID := cv.messages.NodeManager.GetFocusedNode()
		cv.screen.PostEvent(NewMessageNodeFocusEvent(focusedNodeID))

		// Update status bar to show focused node
		cv.updateStatusForMode()

		// TODO: Auto-scroll to keep focused node visible
		cv.autoScrollToFocusedNode()
	}

	return moved
}

func (cv *ChatView) handleNodeToggleSelection() bool {
	// Only handle if using nodes
	if !cv.messages.UseNodes || cv.messages.NodeManager == nil {
		return false
	}

	focusedNodeID := cv.messages.NodeManager.GetFocusedNode()
	if focusedNodeID == "" {
		return false
	}

	log := logger.WithComponent("chat_view")
	log.Debug("Toggling selection for focused node", "node_id", focusedNodeID)

	if cv.messages.NodeManager.SelectNode(focusedNodeID) {
		// Get the new selection state
		isSelected := cv.messages.NodeManager.IsNodeSelected(focusedNodeID)
		cv.screen.PostEvent(NewMessageNodeSelectEvent(focusedNodeID, isSelected))
		return true
	}

	return false
}

func (cv *ChatView) handleNodeToggleExpansion() bool {
	// Only handle if using nodes
	if !cv.messages.UseNodes || cv.messages.NodeManager == nil {
		return false
	}

	focusedNodeID := cv.messages.NodeManager.GetFocusedNode()
	if focusedNodeID == "" {
		return false
	}

	log := logger.WithComponent("chat_view")
	log.Debug("Toggling expansion for focused node", "node_id", focusedNodeID)

	if cv.messages.NodeManager.ToggleNodeExpansion(focusedNodeID) {
		// Get the node to check its new state
		if node, exists := cv.messages.NodeManager.GetNode(focusedNodeID); exists {
			cv.screen.PostEvent(NewMessageNodeExpandEvent(focusedNodeID, node.State().Expanded))
		}
		return true
	}

	return false
}

func (cv *ChatView) handleSelectAllNodes() bool {
	// Only handle if using nodes
	if !cv.messages.UseNodes || cv.messages.NodeManager == nil {
		return false
	}

	log := logger.WithComponent("chat_view")
	log.Debug("Selecting all nodes")

	// Get all nodes and select them
	nodes := cv.messages.NodeManager.GetNodes()
	for _, node := range nodes {
		cv.messages.NodeManager.SetNodeSelected(node.ID(), true)
	}

	// Post selection events for all nodes
	for _, node := range nodes {
		cv.screen.PostEvent(NewMessageNodeSelectEvent(node.ID(), true))
	}

	return len(nodes) > 0
}

func (cv *ChatView) handleClearNodeSelection() bool {
	// Only handle if using nodes
	if !cv.messages.UseNodes || cv.messages.NodeManager == nil {
		return false
	}

	log := logger.WithComponent("chat_view")
	log.Debug("Clearing all node selections")

	selectedNodes := cv.messages.GetSelectedNodes()
	cv.messages.ClearSelection()

	// Post deselection events
	for _, nodeID := range selectedNodes {
		cv.screen.PostEvent(NewMessageNodeSelectEvent(nodeID, false))
	}

	return len(selectedNodes) > 0
}

func (cv *ChatView) autoScrollToFocusedNode() {
	// TODO: Implement auto-scrolling to keep focused node visible
	// This would involve calculating the focused node's position and
	// adjusting the scroll offset if needed
	log := logger.WithComponent("chat_view")
	log.Debug("Auto-scroll to focused node requested (not yet implemented)")
}
>>>>>>> 7ebfabcd
<|MERGE_RESOLUTION|>--- conflicted
+++ resolved
@@ -107,1164 +107,4 @@
 
 func (cv *ChatView) Description() string {
 	return "Chat with AI"
-}
-
-<<<<<<< HEAD
-// All other methods have been moved to their respective modules:
-// - Event handling: chat_view_events.go
-// - Streaming logic: chat_view_streaming.go
-// - State management: chat_view_state.go
-// - Navigation: chat_view_navigation.go
-// - Node interaction: chat_view_nodes.go
-// - Rendering: chat_view_rendering.go
-=======
-func (cv *ChatView) Render(screen tcell.Screen, area Rect) {
-	messageArea, alertArea, inputArea, statusArea := cv.layout.CalculateAreas()
-
-	// Use streaming-aware render function that can apply thinking styles during streaming
-	spinner := SpinnerComponent{
-		IsVisible: cv.alert.IsSpinnerVisible,
-		Frame:     cv.alert.SpinnerFrame,
-		Text:      cv.alert.SpinnerText,
-	}
-	RenderMessagesWithStreamingState(screen, cv.messages, messageArea, spinner, cv.isStreamingThinking)
-
-	// Update status row with current token count and render it
-	// Get the most current token count from both status and controller
-	statusTokens := cv.status.PromptTokens + cv.status.ResponseTokens
-	promptTokens, responseTokens := cv.controller.GetTokenUsage()
-	controllerTokens := promptTokens + responseTokens
-
-	// Use whichever is higher (more recent)
-	totalTokens := statusTokens
-	if controllerTokens > statusTokens {
-		totalTokens = controllerTokens
-	}
-
-	cv.statusRow = cv.statusRow.WithTokens(totalTokens).UpdateDuration()
-	RenderStatusRow(screen, alertArea, cv.statusRow)
-
-	RenderInput(screen, cv.input, inputArea)
-	RenderStatus(screen, cv.status, statusArea)
-
-	// Render modals on top
-	cv.downloadModal.Render(screen, area)
-	cv.progressModal.Render(screen, area)
-	cv.helpModal.Render(screen, area)
-}
-
-func (cv *ChatView) HandleKeyEvent(ev *tcell.EventKey, sending bool) bool {
-	// Handle modal events first
-	if cv.helpModal.Visible {
-		modal, handled := cv.helpModal.HandleKeyEvent(ev)
-		cv.helpModal = modal
-		return handled
-	}
-
-	if cv.progressModal.Visible {
-		modal, cancel := cv.progressModal.HandleKeyEvent(ev)
-		cv.progressModal = modal
-		if cancel && cv.downloadCancel != nil {
-			cv.downloadCancel()
-		}
-		return true
-	}
-
-	if cv.downloadModal.Visible {
-		modal, confirmed, _ := cv.downloadModal.HandleKeyEvent(ev)
-		cv.downloadModal = modal
-		if confirmed {
-			cv.startModelDownload(cv.downloadModal.ModelName)
-		}
-		return true
-	}
-
-	// Handle help key (?) in any mode
-	if cv.handleHelpKey(ev) {
-		return true
-	}
-
-	// Handle mode switching (Ctrl+N)
-	if cv.handleModeSwitch(ev) {
-		return true
-	}
-
-	// Handle keys based on current mode
-	switch cv.mode {
-	case ModeInput:
-		return cv.handleInputModeKeys(ev, sending)
-	case ModeNodes:
-		return cv.handleNodeModeKeys(ev, sending)
-	default:
-		return cv.handleInputModeKeys(ev, sending) // Fallback to input mode
-	}
-}
-
-func (cv *ChatView) handleHelpKey(ev *tcell.EventKey) bool {
-	// F2 key to show help modal
-	if ev.Key() == tcell.KeyF2 {
-		cv.helpModal = cv.helpModal.Show()
-		return true
-	}
-	return false
-}
-
-func (cv *ChatView) handleModeSwitch(ev *tcell.EventKey) bool {
-	// Ctrl+N to switch modes - use tcell's built-in KeyCtrlN constant
-	if ev.Key() == tcell.KeyCtrlN {
-		cv.switchMode()
-		return true
-	}
-	return false
-}
-
-func (cv *ChatView) switchMode() {
-	log := logger.WithComponent("chat_view")
-
-	switch cv.mode {
-	case ModeInput:
-		cv.mode = ModeNodes
-		// Enable node-based rendering if not already enabled
-		cv.messages = cv.messages.EnableNodes()
-		// Auto-focus first node if none focused
-		if cv.messages.NodeManager != nil && cv.messages.NodeManager.GetFocusedNode() == "" {
-			cv.messages.MoveFocusDown() // This will focus the first node
-		}
-		log.Debug("Switched to node selection mode")
-	case ModeNodes:
-		cv.mode = ModeInput
-		// Clear any node focus when switching back to input
-		if cv.messages.NodeManager != nil {
-			cv.messages.NodeManager.SetFocusedNode("")
-		}
-		log.Debug("Switched to input mode")
-	}
-
-	// Update status bar to show current mode
-	cv.updateStatusForMode()
-}
-
-func (cv *ChatView) updateStatusForMode() {
-	// Update the status to show the current mode with enhanced visual indicators
-	var modeText string
-	if cv.mode == ModeNodes {
-		focusedNode := ""
-		if cv.messages.NodeManager != nil {
-			focusedNode = cv.messages.NodeManager.GetFocusedNode()
-		}
-
-		if focusedNode != "" {
-			displayNode := focusedNode
-			if len(focusedNode) > 8 {
-				displayNode = focusedNode[:8]
-			}
-			modeText = fmt.Sprintf("🎯 Node Select | Focused: %s | j/k=nav, Tab=expand, Space=select, Esc/i=input", displayNode)
-		} else {
-			modeText = "🎯 Node Select | j/k=navigate, Tab=expand, Space=select, Esc/i=input"
-		}
-	} else {
-		modeText = "✏️ Input | Ctrl+N=node mode, F2=help"
-	}
-	cv.status = cv.status.WithStatus(modeText)
-}
-
-func (cv *ChatView) handleInputModeKeys(ev *tcell.EventKey, sending bool) bool {
-	switch ev.Key() {
-	case tcell.KeyEnter:
-		if !sending {
-			content := cv.sendMessage()
-			if content != "" {
-				cv.screen.PostEvent(NewChatMessageSendEvent(content))
-				// Immediately update the UI to show the user message
-				cv.updateMessages()
-				cv.scrollToBottom()
-			}
-		}
-		return true
-
-	case tcell.KeyBackspace, tcell.KeyBackspace2:
-		cv.input = cv.input.DeleteBackward()
-		return true
-
-	case tcell.KeyLeft:
-		cv.input = cv.input.WithCursor(cv.input.Cursor - 1)
-		return true
-
-	case tcell.KeyRight:
-		cv.input = cv.input.WithCursor(cv.input.Cursor + 1)
-		return true
-
-	case tcell.KeyHome:
-		cv.input = cv.input.WithCursor(0)
-		return true
-
-	case tcell.KeyEnd:
-		cv.input = cv.input.WithCursor(len(cv.input.Content))
-		return true
-
-	case tcell.KeyUp:
-		// Check for Ctrl+Up for node navigation
-		if ev.Modifiers()&tcell.ModCtrl != 0 {
-			if cv.handleNodeNavigation(true) {
-				return true
-			}
-		}
-		cv.scrollUp()
-		return true
-
-	case tcell.KeyDown:
-		// Check for Ctrl+Down for node navigation
-		if ev.Modifiers()&tcell.ModCtrl != 0 {
-			if cv.handleNodeNavigation(false) {
-				return true
-			}
-		}
-		cv.scrollDown()
-		return true
-
-	case tcell.KeyPgUp:
-		cv.pageUp()
-		return true
-
-	case tcell.KeyPgDn:
-		cv.pageDown()
-		return true
-
-	case tcell.KeyTab:
-		// Tab to expand/collapse focused node
-		if cv.handleNodeToggleExpansion() {
-			return true
-		}
-
-	default:
-		if ev.Rune() != 0 {
-			// Check for specific key combinations for node operations
-			switch ev.Rune() {
-			case ' ':
-				// Space to select/deselect focused node
-				if ev.Modifiers()&tcell.ModCtrl != 0 {
-					if cv.handleNodeToggleSelection() {
-						return true
-					}
-				}
-			case 'a', 'A':
-				// Ctrl+A to select all nodes
-				if ev.Modifiers()&tcell.ModCtrl != 0 {
-					if cv.handleSelectAllNodes() {
-						return true
-					}
-				}
-			case 'c', 'C':
-				// Ctrl+C to clear selection (if not sending)
-				if ev.Modifiers()&tcell.ModCtrl != 0 && !sending {
-					if cv.handleClearNodeSelection() {
-						return true
-					}
-				}
-			}
-
-			cv.input = cv.input.InsertRune(ev.Rune())
-			return true
-		}
-	}
-
-	return false
-}
-
-func (cv *ChatView) handleNodeModeKeys(ev *tcell.EventKey, sending bool) bool {
-	// In node mode, most keys are for navigation and selection
-	switch ev.Key() {
-	case tcell.KeyEnter:
-		// Enter toggles selection of focused node
-		if cv.handleNodeToggleSelection() {
-			return true
-		}
-
-	case tcell.KeyTab:
-		// Tab toggles expansion of focused node
-		if cv.handleNodeToggleExpansion() {
-			return true
-		}
-
-	case tcell.KeyUp:
-		// Up arrow moves focus up
-		if cv.handleNodeNavigation(true) {
-			return true
-		}
-
-	case tcell.KeyDown:
-		// Down arrow moves focus down
-		if cv.handleNodeNavigation(false) {
-			return true
-		}
-
-	case tcell.KeyPgUp:
-		cv.pageUp()
-		return true
-
-	case tcell.KeyPgDn:
-		cv.pageDown()
-		return true
-
-	case tcell.KeyEscape:
-		// Escape switches back to input mode
-		cv.mode = ModeInput
-		if cv.messages.NodeManager != nil {
-			cv.messages.NodeManager.SetFocusedNode("")
-		}
-		cv.updateStatusForMode()
-		return true
-
-	default:
-		if ev.Rune() != 0 {
-			switch ev.Rune() {
-			case 'j', 'J':
-				// j key moves focus down (vim-style)
-				if cv.handleNodeNavigation(false) {
-					return true
-				}
-
-			case 'k', 'K':
-				// k key moves focus up (vim-style)
-				if cv.handleNodeNavigation(true) {
-					return true
-				}
-
-			case ' ':
-				// Space toggles selection of focused node
-				if cv.handleNodeToggleSelection() {
-					return true
-				}
-
-			case 'a', 'A':
-				// a to select all nodes
-				if cv.handleSelectAllNodes() {
-					return true
-				}
-
-			case 'c', 'C':
-				// c to clear selection
-				if cv.handleClearNodeSelection() {
-					return true
-				}
-
-			case 'i', 'I':
-				// i to switch to input mode (vim-style)
-				cv.mode = ModeInput
-				if cv.messages.NodeManager != nil {
-					cv.messages.NodeManager.SetFocusedNode("")
-				}
-				cv.updateStatusForMode()
-				return true
-			}
-		}
-	}
-
-	return false
-}
-
-func (cv *ChatView) HandleMouseEvent(ev *tcell.EventMouse) bool {
-	log := logger.WithComponent("chat_view")
-
-	// Get mouse coordinates
-	x, y := ev.Position()
-	buttons := ev.Buttons()
-
-	log.Debug("Chat view mouse event", "x", x, "y", y, "buttons", buttons)
-
-	// Only handle left mouse button clicks
-	if buttons&tcell.ButtonPrimary == 0 {
-		return false
-	}
-
-	// Check if the click is in the message area
-	messageArea, _, _, _ := cv.layout.CalculateAreas()
-
-	if x >= messageArea.X && x < messageArea.X+messageArea.Width &&
-		y >= messageArea.Y && y < messageArea.Y+messageArea.Height {
-
-		// Handle click in message area
-		if cv.messages.UseNodes && cv.messages.NodeManager != nil {
-			// Use node-based click handling
-			nodeID, handled := cv.messages.HandleClick(x, y)
-			if handled {
-				log.Debug("Node click handled", "node_id", nodeID, "x", x, "y", y)
-
-				// Switch to node mode when a node is clicked
-				if cv.mode == ModeInput {
-					cv.mode = ModeNodes
-					cv.updateStatusForMode()
-					log.Debug("Switched to node mode due to mouse click on node")
-				}
-
-				// Focus the clicked node
-				cv.messages.NodeManager.SetFocusedNode(nodeID)
-
-				// Post node click event for further processing if needed
-				cv.screen.PostEvent(NewMessageNodeClickEvent(nodeID, x-messageArea.X, y-messageArea.Y))
-				return true
-			}
-		}
-
-		// For legacy mode or if node handling didn't work,
-		// we could implement basic click handling here
-		log.Debug("Click in message area not handled by nodes", "x", x, "y", y)
-		return true // Still consume the event even if not handled
-	}
-
-	// Click was not in message area
-	return false
-}
-
-func (cv *ChatView) HandleResize(width, height int) {
-	cv.layout = NewLayout(width, height)
-	cv.input = cv.input.WithWidth(width)
-	cv.messages = cv.messages.WithSize(width, height-5) // -5 for status, input, and alert areas
-	cv.status = cv.status.WithWidth(width)
-	cv.alert = cv.alert.WithWidth(width)
-}
-
-func (cv *ChatView) sendMessage() string {
-	log := logger.WithComponent("chat_view")
-	content := strings.TrimSpace(cv.input.Content)
-	log.Debug("sendMessage called", "content", content, "length", len(content))
-
-	if content == "" {
-		log.Debug("Empty message, skipping send")
-		return ""
-	}
-
-	// Check if current model is available
-	currentModel := cv.controller.GetModel()
-	if err := cv.controller.ValidateModel(currentModel); err != nil {
-		log.Debug("Model not available, showing download prompt", "model", currentModel, "error", err)
-		// Store the message to send after download
-		cv.pendingMessage = content
-		cv.input = cv.input.Clear()
-		cv.downloadModal = cv.downloadModal.Show(currentModel)
-		return ""
-	}
-
-	cv.input = cv.input.Clear()
-	log.Debug("Message content prepared for send", "content", content)
-
-	return content
-}
-
-func (cv *ChatView) HandleMessageResponse(response MessageResponseEvent) {
-	cv.status = cv.status.WithStatus("Ready")
-	cv.alert = cv.alert.Clear()
-
-	// Update token information
-	promptTokens, responseTokens := cv.controller.GetTokenUsage()
-	cv.status = cv.status.WithTokens(promptTokens, responseTokens)
-
-	cv.updateMessages()
-	cv.scrollToBottom()
-}
-
-func (cv *ChatView) HandleMessageError(error MessageErrorEvent) {
-	cv.status = cv.status.WithStatus("Ready") // Keep status simple
-	// Don't set alert error - only show error in chat messages
-	cv.alert = cv.alert.Clear()
-
-	// Update messages to show the error message that was added to conversation
-	cv.updateMessages()
-	cv.scrollToBottom()
-}
-
-func (cv *ChatView) SyncWithAppState(sending bool) {
-	log := logger.WithComponent("chat_view")
-	log.Debug("Syncing ChatView state", "app_sending", sending)
-
-	if sending {
-		cv.alert = cv.alert.WithSpinner(true, "")
-		cv.statusRow = cv.statusRow.WithSpinner(true, "Sending...")
-	} else {
-		// Always clear alert since errors only show in chat messages now
-		cv.alert = cv.alert.Clear()
-		cv.statusRow = cv.statusRow.ClearSpinnerOnly() // Preserve token count
-	}
-}
-
-func (cv *ChatView) UpdateSpinnerFrame() {
-	cv.alert = cv.alert.NextSpinnerFrame()
-	cv.statusRow = cv.statusRow.NextSpinnerFrame()
-}
-
-func (cv *ChatView) updateMessages() {
-	history := cv.controller.GetHistory()
-	// Filter out system messages - they should not be displayed to the user
-	var filteredHistory []chat.Message
-	for _, msg := range history {
-		if msg.Role != chat.RoleSystem {
-			filteredHistory = append(filteredHistory, msg)
-		}
-	}
-	cv.messages = cv.messages.WithMessages(filteredHistory)
-}
-
-func (cv *ChatView) updateMessagesWithStreamingThinking() {
-	history := cv.controller.GetHistory()
-	// Filter out system messages - they should not be displayed to the user
-	var filteredHistory []chat.Message
-	for _, msg := range history {
-		if msg.Role != chat.RoleSystem {
-			filteredHistory = append(filteredHistory, msg)
-		}
-	}
-	history = filteredHistory
-
-	// If we're streaming and have detected content type, show streaming content
-	if cv.isStreaming && cv.contentTypeDetected {
-		// Create a copy of history to avoid modifying the original
-		messagesWithStreaming := make([]chat.Message, len(history))
-		copy(messagesWithStreaming, history)
-
-		// Create properly formatted streaming message with thinking detection
-		streamingMessage := cv.createStreamingMessage()
-
-		// Only add the streaming message if it has content
-		if streamingMessage.Content != "" {
-			messagesWithStreaming = append(messagesWithStreaming, streamingMessage)
-		}
-
-		cv.messages = cv.messages.WithMessages(messagesWithStreaming)
-
-		// Auto-scroll to bottom during streaming
-		cv.scrollToBottom()
-	} else {
-		// No streaming or content type not detected yet, show regular messages
-		cv.messages = cv.messages.WithMessages(history)
-	}
-}
-
-func (cv *ChatView) scrollUp() {
-	if cv.messages.Scroll > 0 {
-		cv.messages = cv.messages.WithScroll(cv.messages.Scroll - 1)
-	}
-}
-
-func (cv *ChatView) scrollDown() {
-	cv.messages = cv.messages.WithScroll(cv.messages.Scroll + 1)
-}
-
-func (cv *ChatView) pageUp() {
-	newScroll := cv.messages.Scroll - cv.messages.Height
-	if newScroll < 0 {
-		newScroll = 0
-	}
-	cv.messages = cv.messages.WithScroll(newScroll)
-}
-
-func (cv *ChatView) pageDown() {
-	newScroll := cv.messages.Scroll + cv.messages.Height
-	cv.messages = cv.messages.WithScroll(newScroll)
-}
-
-func (cv *ChatView) scrollToBottom() {
-	// Account for chat area padding (1 character on each side, 1 line on top)
-	paddedWidth := cv.messages.Width - 2
-	paddedHeight := cv.messages.Height - 1
-
-	if paddedWidth < 1 {
-		paddedWidth = cv.messages.Width // Fall back if too narrow
-	}
-	if paddedHeight < 1 {
-		paddedHeight = cv.messages.Height // Fall back if too short
-	}
-
-	// Use the same line calculation logic as the rendering function
-	// Check if we're currently streaming thinking content
-	streamingThinking := cv.isStreamingThinking
-	totalLines := CalculateMessageLines(cv.messages.Messages, paddedWidth, streamingThinking)
-
-	if totalLines > paddedHeight {
-		cv.messages = cv.messages.WithScroll(totalLines - paddedHeight)
-	} else {
-		cv.messages = cv.messages.WithScroll(0)
-	}
-}
-
-func (cv *ChatView) startModelDownload(modelName string) {
-	log := logger.WithComponent("chat_view")
-	log.Debug("Starting model download from chat view", "model_name", modelName)
-
-	// Create cancellable context
-	cv.downloadCtx, cv.downloadCancel = context.WithCancel(context.Background())
-
-	// Show progress modal
-	cv.progressModal = cv.progressModal.Show("Downloading Model", modelName, "Preparing download...", true)
-
-	// Start download in goroutine
-	go func() {
-		var lastProgress float64 = 0.0
-		err := cv.modelsController.PullWithProgress(cv.downloadCtx, modelName, func(status string, completed, total int64) {
-			// Calculate progress
-			progress := 0.0
-			if total > 0 {
-				progress = float64(completed) / float64(total)
-			}
-
-			// Smooth out progress updates - only update if progress is actually advancing
-			// This prevents the modal from jumping back to 0% during different download phases
-			if progress > lastProgress || status == "success" {
-				lastProgress = progress
-				// Post progress event
-				cv.screen.PostEvent(NewModelDownloadProgressEvent(modelName, status, progress))
-			}
-		})
-
-		if err != nil {
-			if err == context.Canceled {
-				log.Debug("Model download cancelled in chat view", "model_name", modelName)
-				cv.screen.PostEvent(NewModelDownloadErrorEvent(modelName, err))
-			} else {
-				log.Error("Model download failed in chat view", "model_name", modelName, "error", err)
-				cv.screen.PostEvent(NewModelDownloadErrorEvent(modelName, err))
-			}
-		} else {
-			log.Debug("Model download completed successfully in chat view", "model_name", modelName)
-			cv.screen.PostEvent(NewModelDownloadCompleteEvent(modelName))
-		}
-	}()
-}
-
-func (cv *ChatView) HandleModelDownloadProgress(ev ModelDownloadProgressEvent) {
-	log := logger.WithComponent("chat_view")
-	log.Debug("Handling ModelDownloadProgressEvent in chat view", "model", ev.ModelName, "status", ev.Status, "progress", ev.Progress)
-
-	cv.progressModal = cv.progressModal.WithProgress(ev.Progress, ev.Status).NextSpinnerFrame()
-}
-
-func (cv *ChatView) HandleModelDownloadComplete(ev ModelDownloadCompleteEvent) {
-	log := logger.WithComponent("chat_view")
-	log.Debug("Handling ModelDownloadCompleteEvent in chat view", "model", ev.ModelName)
-
-	// Hide progress modal
-	cv.progressModal = cv.progressModal.Hide()
-	cv.downloadCtx = nil
-	cv.downloadCancel = nil
-
-	// Update status
-	cv.status = cv.status.WithStatus("Model downloaded successfully: " + ev.ModelName)
-
-	// Set as current model
-	cv.controller.SetModel(ev.ModelName)
-	cv.status = cv.status.WithModel(ev.ModelName)
-
-	// Force screen refresh to update UI immediately (hide modal)
-	cv.screen.Show()
-
-	// Send the pending message if we have one
-	if cv.pendingMessage != "" {
-		log.Debug("Sending pending message after download", "message", cv.pendingMessage)
-		cv.screen.PostEvent(NewChatMessageSendEvent(cv.pendingMessage))
-		cv.pendingMessage = ""
-	}
-}
-
-func (cv *ChatView) HandleModelDownloadError(ev ModelDownloadErrorEvent) {
-	log := logger.WithComponent("chat_view")
-	log.Error("Handling ModelDownloadErrorEvent in chat view", "model", ev.ModelName, "error", ev.Error)
-
-	// Hide progress modal
-	cv.progressModal = cv.progressModal.Hide()
-	cv.downloadCtx = nil
-	cv.downloadCancel = nil
-
-	// Clear pending message since download failed
-	cv.pendingMessage = ""
-
-	// Update status with error
-	if ev.Error == context.Canceled {
-		cv.status = cv.status.WithStatus("Model download cancelled: " + ev.ModelName)
-	} else {
-		cv.status = cv.status.WithStatus("Model download failed: " + ev.Error.Error())
-	}
-
-	// Force screen refresh to update UI immediately (hide modal)
-	cv.screen.Show()
-}
-
-// Streaming Helper Methods
-
-// detectThinkingStart checks if content begins with <think> or <thinking> tags
-func (cv *ChatView) detectThinkingStart(content string) bool {
-	trimmed := strings.TrimSpace(strings.ToLower(content))
-	return strings.HasPrefix(trimmed, "<think>") || strings.HasPrefix(trimmed, "<thinking>")
-}
-
-// detectContentTypeFromBuffer analyzes the buffer to determine content type
-// Returns true if content type has been determined, false if more buffering needed
-func (cv *ChatView) detectContentTypeFromBuffer() bool {
-	const minBufferSize = 10 // Need at least 10 chars to detect "<thinking>"
-
-	if cv.bufferSize < minBufferSize && cv.bufferSize < len(cv.streamingContent) {
-		// Still need more characters for reliable detection
-		return false
-	}
-
-	// Check if it starts with thinking tags
-	if cv.detectThinkingStart(cv.contentBuffer) {
-		cv.isStreamingThinking = true
-		// Extract content after the opening tag
-		thinkStartRegex := regexp.MustCompile(`(?i)<think(?:ing)?>`)
-		cv.thinkingContent = strings.TrimSpace(thinkStartRegex.ReplaceAllString(cv.contentBuffer, ""))
-	} else {
-		cv.isStreamingThinking = false
-		// Not thinking content, treat as regular response
-		cv.responseContent = cv.contentBuffer
-	}
-
-	cv.contentTypeDetected = true
-	return true
-}
-
-// processStreamingContent processes the full streaming content and separates thinking from response
-func (cv *ChatView) processStreamingContent() {
-	fullContent := cv.streamingContent
-
-	// If we haven't detected thinking yet, check for thinking tags at the start
-	if !cv.isStreamingThinking && len(cv.thinkingContent) == 0 && len(cv.responseContent) == 0 {
-		if cv.detectThinkingStart(fullContent) {
-			cv.isStreamingThinking = true
-		}
-	}
-
-	// Process the content based on current state
-	if cv.isStreamingThinking {
-		// Check if thinking block ends
-		thinkEndRegex := regexp.MustCompile(`(?i)</think(?:ing)?>`)
-		if thinkEndRegex.MatchString(fullContent) {
-			// Split at the end of thinking block
-			parts := thinkEndRegex.Split(fullContent, 2)
-			if len(parts) == 2 {
-				// Extract thinking content (remove opening tags)
-				thinkStartRegex := regexp.MustCompile(`(?i)<think(?:ing)?>`)
-				thinkingRaw := thinkStartRegex.ReplaceAllString(parts[0], "")
-				cv.thinkingContent = strings.TrimSpace(thinkingRaw)
-
-				// Start response content
-				cv.responseContent = strings.TrimSpace(parts[1])
-				cv.isStreamingThinking = false
-			}
-		} else {
-			// Still in thinking block, accumulate thinking content
-			thinkStartRegex := regexp.MustCompile(`(?i)<think(?:ing)?>`)
-			cv.thinkingContent = strings.TrimSpace(thinkStartRegex.ReplaceAllString(fullContent, ""))
-		}
-	} else {
-		// In response mode or no thinking detected
-		if len(cv.thinkingContent) == 0 {
-			// No thinking content detected, treat as regular response
-			cv.responseContent = fullContent
-		} else {
-			// Already have thinking content, extract response part from full content
-			thinkEndRegex := regexp.MustCompile(`(?i)</think(?:ing)?>`)
-			if thinkEndRegex.MatchString(fullContent) {
-				parts := thinkEndRegex.Split(fullContent, 2)
-				if len(parts) == 2 {
-					cv.responseContent = strings.TrimSpace(parts[1])
-				}
-			}
-		}
-	}
-}
-
-// createStreamingMessage creates a properly formatted message for streaming display
-func (cv *ChatView) createStreamingMessage() chat.Message {
-	var content string
-
-	// If we haven't detected content type yet, don't show anything
-	if !cv.contentTypeDetected && cv.isStreaming {
-		return chat.Message{
-			Role:    chat.RoleAssistant,
-			Content: "", // Show nothing while buffering
-		}
-	}
-
-	if cv.thinkingContent != "" {
-		// Format thinking content with proper tags so ParseThinkingBlock can style it correctly
-		thinkingWithTags := "<think>" + cv.thinkingContent
-
-		if cv.isStreamingThinking {
-			// Still streaming thinking content, add cursor before closing tag
-			content = thinkingWithTags + " ▌"
-		} else {
-			// Thinking complete, close tag and add response if any
-			content = thinkingWithTags + "</think>"
-
-			if cv.responseContent != "" {
-				// Add response content with cursor if still streaming
-				responseContent := cv.responseContent
-				if cv.isStreaming {
-					responseContent += " ▌"
-				}
-				content += "\n\n" + responseContent
-			}
-		}
-	} else if cv.responseContent != "" {
-		// Only response content (no thinking detected)
-		content = cv.responseContent
-		if cv.isStreaming {
-			content += " ▌"
-		}
-	} else if cv.isStreamingThinking {
-		// Currently streaming thinking content from the beginning
-		thinkingRaw := cv.streamingContent
-		// Remove any <think> tags that might be in the raw content
-		thinkStartRegex := regexp.MustCompile(`(?i)<think(?:ing)?>`)
-		thinkingRaw = thinkStartRegex.ReplaceAllString(thinkingRaw, "")
-		content = "<think>" + strings.TrimSpace(thinkingRaw) + " ▌"
-	} else {
-		// Regular content without thinking
-		content = cv.streamingContent
-		if cv.isStreaming {
-			content += " ▌"
-		}
-	}
-
-	return chat.Message{
-		Role:    chat.RoleAssistant,
-		Content: content,
-	}
-}
-
-// Streaming Methods
-
-func (cv *ChatView) HandleStreamStart(streamID, model string) {
-	log := logger.WithComponent("chat_view")
-	log.Debug("Handling stream start in chat view", "stream_id", streamID, "model", model)
-
-	// Initialize streaming state
-	cv.isStreaming = true
-	cv.currentStreamID = streamID
-	cv.streamingContent = ""
-	cv.isStreamingThinking = false
-	cv.thinkingContent = ""
-	cv.responseContent = ""
-
-	// Initialize buffering state
-	cv.contentBuffer = ""
-	cv.contentTypeDetected = false
-	cv.bufferSize = 0
-
-	// Update status to show streaming
-	cv.status = cv.status.WithStatus("Streaming response...")
-
-	// Initialize status row with current token count and streaming spinner
-	promptTokens, responseTokens := cv.controller.GetTokenUsage()
-	totalTokens := promptTokens + responseTokens
-	cv.statusRow = cv.statusRow.WithSpinner(true, "Streaming...").WithTokens(totalTokens)
-
-	// Show alert spinner
-	cv.alert = cv.alert.WithSpinner(true, "Streaming...")
-}
-
-func (cv *ChatView) UpdateStreamingContent(streamID, content string, isComplete bool) {
-	log := logger.WithComponent("chat_view")
-	log.Debug("Updating streaming content in chat view",
-		"stream_id", streamID,
-		"content_length", len(content),
-		"is_complete", isComplete,
-		"content_type_detected", cv.contentTypeDetected,
-		"buffer_size", cv.bufferSize)
-
-	// Update basic streaming state
-	cv.currentStreamID = streamID
-	cv.streamingContent = content
-	cv.isStreaming = !isComplete
-
-	// Early detection buffering logic
-	if !cv.contentTypeDetected && !isComplete {
-		// Still buffering to detect content type
-		cv.contentBuffer = content
-		cv.bufferSize = len(content)
-
-		// Try to detect content type from buffer
-		if cv.detectContentTypeFromBuffer() {
-			log.Debug("Content type detected",
-				"is_thinking", cv.isStreamingThinking,
-				"thinking_content", cv.thinkingContent,
-				"response_content", cv.responseContent)
-		} else {
-			// Still need more content for detection, don't display anything yet
-			log.Debug("Still buffering for content type detection", "buffer_size", cv.bufferSize)
-			return
-		}
-	}
-
-	// Content type already detected or stream is complete, process normally
-	if cv.contentTypeDetected || isComplete {
-		cv.processStreamingContent()
-
-		// Update the message display to show streaming content with proper formatting
-		cv.updateMessagesWithStreamingThinking()
-	}
-
-	if !isComplete {
-		// Update spinner text based on current mode
-		spinnerText := "Streaming..."
-		if cv.isStreamingThinking {
-			spinnerText = "Thinking..."
-		}
-		cv.alert = cv.alert.WithSpinner(true, spinnerText).NextSpinnerFrame()
-		cv.statusRow = cv.statusRow.WithSpinner(true, spinnerText).NextSpinnerFrame()
-	} else {
-		// Clear streaming state when complete
-		cv.isStreaming = false
-		cv.streamingContent = ""
-		cv.currentStreamID = ""
-		cv.isStreamingThinking = false
-		cv.thinkingContent = ""
-		cv.responseContent = ""
-
-		// Clear buffering state
-		cv.contentBuffer = ""
-		cv.contentTypeDetected = false
-		cv.bufferSize = 0
-
-		cv.alert = cv.alert.WithSpinner(false, "")
-		cv.statusRow = cv.statusRow.ClearSpinnerOnly() // Preserve token count
-	}
-}
-
-func (cv *ChatView) HandleStreamComplete(streamID string, finalMessage chat.Message, totalChunks int, duration time.Duration) {
-	log := logger.WithComponent("chat_view")
-	log.Debug("Handling stream complete in chat view",
-		"stream_id", streamID,
-		"total_chunks", totalChunks,
-		"duration", duration.String(),
-		"final_message_length", len(finalMessage.Content))
-
-	// DEBUG: Log the exact final message content
-	log.Debug("Final message details",
-		"role", finalMessage.Role,
-		"content_length", len(finalMessage.Content),
-		"content_preview", func() string {
-			if len(finalMessage.Content) > 200 {
-				return finalMessage.Content[:200] + "..."
-			}
-			return finalMessage.Content
-		}(),
-		"has_thinking_tags", strings.Contains(finalMessage.Content, "<think"),
-		"has_response_after_thinking", strings.Contains(finalMessage.Content, "</think>"))
-
-	// Clear streaming state
-	cv.isStreaming = false
-	cv.streamingContent = ""
-	cv.currentStreamID = ""
-	cv.isStreamingThinking = false
-	cv.thinkingContent = ""
-	cv.responseContent = ""
-
-	// Clear buffering state
-	cv.contentBuffer = ""
-	cv.contentTypeDetected = false
-	cv.bufferSize = 0
-
-	// Hide spinner
-	cv.alert = cv.alert.WithSpinner(false, "")
-	cv.statusRow = cv.statusRow.ClearSpinnerOnly() // Preserve token count
-
-	// Update status
-	cv.status = cv.status.WithStatus("Ready")
-
-	// Update token information
-	promptTokens, responseTokens := cv.controller.GetTokenUsage()
-	cv.status = cv.status.WithTokens(promptTokens, responseTokens)
-	// Note: Token counts are currently 0 due to LangChain Go not exposing usage info
-
-	// Update messages display with final content (no streaming)
-	cv.updateMessages()
-	cv.scrollToBottom()
-}
-
-func (cv *ChatView) HandleStreamError(streamID string, err error) {
-	log := logger.WithComponent("chat_view")
-	log.Error("Handling stream error in chat view", "stream_id", streamID, "error", err)
-
-	// Clear streaming state
-	cv.isStreaming = false
-	cv.streamingContent = ""
-	cv.currentStreamID = ""
-	cv.isStreamingThinking = false
-	cv.thinkingContent = ""
-	cv.responseContent = ""
-
-	// Clear buffering state
-	cv.contentBuffer = ""
-	cv.contentTypeDetected = false
-	cv.bufferSize = 0
-
-	// Hide spinner
-	cv.alert = cv.alert.WithSpinner(false, "")
-	cv.statusRow = cv.statusRow.ClearSpinnerOnly() // Preserve token count
-
-	// Update status with error
-	cv.status = cv.status.WithStatus("Streaming failed: " + err.Error())
-
-	// Update messages display to show error
-	cv.updateMessages()
-}
-
-func (cv *ChatView) UpdateStreamProgress(streamID string, contentLength, chunkCount int, duration time.Duration) {
-	log := logger.WithComponent("chat_view")
-	log.Debug("Updating stream progress in chat view",
-		"stream_id", streamID,
-		"content_length", contentLength,
-		"chunk_count", chunkCount,
-		"duration", duration.String())
-
-	// Update spinner with progress info for long streams
-	if duration > 3*time.Second {
-		progressText := fmt.Sprintf("Streaming... %d chars", contentLength)
-		cv.alert = cv.alert.WithSpinner(true, progressText).NextSpinnerFrame()
-		cv.statusRow = cv.statusRow.WithSpinner(true, progressText).WithDuration(duration).NextSpinnerFrame()
-	}
-}
-
-func (cv *ChatView) HandleModelChange(ev ModelChangeEvent) {
-	log := logger.WithComponent("chat_view")
-	log.Debug("Handling ModelChangeEvent in chat view", "model_name", ev.ModelName)
-
-	// Update the status bar to show the new model
-	cv.status = cv.status.WithModel(ev.ModelName)
-	log.Debug("Updated chat view status bar with new model", "model_name", ev.ModelName)
-}
-
-// Node navigation and interaction methods
-
-func (cv *ChatView) handleNodeNavigation(up bool) bool {
-	// Only handle if using nodes
-	if !cv.messages.UseNodes || cv.messages.NodeManager == nil {
-		return false
-	}
-
-	log := logger.WithComponent("chat_view")
-
-	var moved bool
-	if up {
-		moved = cv.messages.MoveFocusUp()
-		log.Debug("Node navigation up", "moved", moved)
-	} else {
-		moved = cv.messages.MoveFocusDown()
-		log.Debug("Node navigation down", "moved", moved)
-	}
-
-	if moved {
-		// Post focus change event
-		focusedNodeID := cv.messages.NodeManager.GetFocusedNode()
-		cv.screen.PostEvent(NewMessageNodeFocusEvent(focusedNodeID))
-
-		// Update status bar to show focused node
-		cv.updateStatusForMode()
-
-		// TODO: Auto-scroll to keep focused node visible
-		cv.autoScrollToFocusedNode()
-	}
-
-	return moved
-}
-
-func (cv *ChatView) handleNodeToggleSelection() bool {
-	// Only handle if using nodes
-	if !cv.messages.UseNodes || cv.messages.NodeManager == nil {
-		return false
-	}
-
-	focusedNodeID := cv.messages.NodeManager.GetFocusedNode()
-	if focusedNodeID == "" {
-		return false
-	}
-
-	log := logger.WithComponent("chat_view")
-	log.Debug("Toggling selection for focused node", "node_id", focusedNodeID)
-
-	if cv.messages.NodeManager.SelectNode(focusedNodeID) {
-		// Get the new selection state
-		isSelected := cv.messages.NodeManager.IsNodeSelected(focusedNodeID)
-		cv.screen.PostEvent(NewMessageNodeSelectEvent(focusedNodeID, isSelected))
-		return true
-	}
-
-	return false
-}
-
-func (cv *ChatView) handleNodeToggleExpansion() bool {
-	// Only handle if using nodes
-	if !cv.messages.UseNodes || cv.messages.NodeManager == nil {
-		return false
-	}
-
-	focusedNodeID := cv.messages.NodeManager.GetFocusedNode()
-	if focusedNodeID == "" {
-		return false
-	}
-
-	log := logger.WithComponent("chat_view")
-	log.Debug("Toggling expansion for focused node", "node_id", focusedNodeID)
-
-	if cv.messages.NodeManager.ToggleNodeExpansion(focusedNodeID) {
-		// Get the node to check its new state
-		if node, exists := cv.messages.NodeManager.GetNode(focusedNodeID); exists {
-			cv.screen.PostEvent(NewMessageNodeExpandEvent(focusedNodeID, node.State().Expanded))
-		}
-		return true
-	}
-
-	return false
-}
-
-func (cv *ChatView) handleSelectAllNodes() bool {
-	// Only handle if using nodes
-	if !cv.messages.UseNodes || cv.messages.NodeManager == nil {
-		return false
-	}
-
-	log := logger.WithComponent("chat_view")
-	log.Debug("Selecting all nodes")
-
-	// Get all nodes and select them
-	nodes := cv.messages.NodeManager.GetNodes()
-	for _, node := range nodes {
-		cv.messages.NodeManager.SetNodeSelected(node.ID(), true)
-	}
-
-	// Post selection events for all nodes
-	for _, node := range nodes {
-		cv.screen.PostEvent(NewMessageNodeSelectEvent(node.ID(), true))
-	}
-
-	return len(nodes) > 0
-}
-
-func (cv *ChatView) handleClearNodeSelection() bool {
-	// Only handle if using nodes
-	if !cv.messages.UseNodes || cv.messages.NodeManager == nil {
-		return false
-	}
-
-	log := logger.WithComponent("chat_view")
-	log.Debug("Clearing all node selections")
-
-	selectedNodes := cv.messages.GetSelectedNodes()
-	cv.messages.ClearSelection()
-
-	// Post deselection events
-	for _, nodeID := range selectedNodes {
-		cv.screen.PostEvent(NewMessageNodeSelectEvent(nodeID, false))
-	}
-
-	return len(selectedNodes) > 0
-}
-
-func (cv *ChatView) autoScrollToFocusedNode() {
-	// TODO: Implement auto-scrolling to keep focused node visible
-	// This would involve calculating the focused node's position and
-	// adjusting the scroll offset if needed
-	log := logger.WithComponent("chat_view")
-	log.Debug("Auto-scroll to focused node requested (not yet implemented)")
-}
->>>>>>> 7ebfabcd
+}