--- conflicted
+++ resolved
@@ -93,8 +93,6 @@
 	AllowedExtensions []string `mapstructure:"allowed_extensions"`
 }
 
-<<<<<<< HEAD
-=======
 // SearchConfig holds search tool configuration
 type SearchConfig struct {
 	Enabled      bool          `mapstructure:"enabled"`
@@ -103,7 +101,6 @@
 	UseLangchain bool          `mapstructure:"use_langchain"`
 }
 
->>>>>>> 7ebfabcd
 var (
 	// Global config instance
 	cfg *Config
