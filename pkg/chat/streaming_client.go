--- conflicted
+++ resolved
@@ -122,17 +122,6 @@
 			finalContent = response.Choices[0].Content
 		}
 
-<<<<<<< HEAD
-		// NOTE: Token usage not available from LangChain Go llms.ContentResponse
-		// The LangChain Go library doesn't expose token usage statistics in its response types.
-		// Token tracking is only available when using direct Ollama client connections.
-		// Future enhancement: Consider implementing custom usage tracking or switching to direct API calls.
-=======
-		// TODO: Extract token usage if available from LangChain response
-		// The llms.ContentResponse type doesn't expose usage information directly
-		// This would require investigation into LangChain Go internals or using a different client
->>>>>>> 7ebfabcd
-
 		finalChunk := MessageChunk{
 			ID:        fmt.Sprintf("%s-final", streamID),
 			StreamID:  streamID,
