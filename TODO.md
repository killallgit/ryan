<<<<<<< HEAD
- In TUI mode the default mode is "execute" and can be changed by pressing <shift>+<tab>

- Cancel in progress


=======
- Skipped tests? There shouldn't be any. We need to review what is being skipped and if the logic needs updating or the test should be completely removed. Now that we have the core react agent logic we need to ensure we are able to test this thoroughly and completely end to end in a way that asserts that the planning and tool calling is happening.

- Some kind of observable state that the TUI can use to report on the status of an agent in progress. This should show things like which tool is being used and what the output is (truncated to a few lines) example:
```
> how many files are in this dir?

● Bash(ls -al)
  ⎿ <output of command>
     ...truncated

● <agent response>

> Summarize the file

● Read(./path/to/file)

● <agent response>
  ...if markdown show markdown formatted

● Bash(git add .)
  ⎿ no content

```

where a cheveron > denotes a user inputted message and the ● denote a tool or agent response. These messages / state need to be able to be observed in real time and displayed as they come in but still totally decoupled from the TUI. The TUI should just receive the data and display it. As little processing as possble should happen in the TUI to keep it totally decoupled and testable

- Cancel in progress
- Doublecheck our tools are following the way that langchain expects these: https://tmc.github.io/langchaingo/docs/modules/agents/ and for the chains as well
>>>>>>> e7c3d3b1
- Text processing middleware and markdown styling.
- text splitters for large text input
- memory adjustments: https://tmc.github.io/langchaingo/docs/modules/memory/ need to adjust the mode dynamically<|MERGE_RESOLUTION|>--- conflicted
+++ resolved
@@ -1,10 +1,3 @@
-<<<<<<< HEAD
-- In TUI mode the default mode is "execute" and can be changed by pressing <shift>+<tab>
-
-- Cancel in progress
-
-
-=======
 - Skipped tests? There shouldn't be any. We need to review what is being skipped and if the logic needs updating or the test should be completely removed. Now that we have the core react agent logic we need to ensure we are able to test this thoroughly and completely end to end in a way that asserts that the planning and tool calling is happening.
 
 - Some kind of observable state that the TUI can use to report on the status of an agent in progress. This should show things like which tool is being used and what the output is (truncated to a few lines) example:
@@ -33,7 +26,6 @@
 
 - Cancel in progress
 - Doublecheck our tools are following the way that langchain expects these: https://tmc.github.io/langchaingo/docs/modules/agents/ and for the chains as well
->>>>>>> e7c3d3b1
 - Text processing middleware and markdown styling.
 - text splitters for large text input
 - memory adjustments: https://tmc.github.io/langchaingo/docs/modules/memory/ need to adjust the mode dynamically