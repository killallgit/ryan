--- conflicted
+++ resolved
@@ -3,7 +3,6 @@
 ## [Unreleased]
 
 ### Added
-<<<<<<< HEAD
 - **Custom ReAct Agent System** - Replaced orchestrator with componentized ReAct reasoning pipeline
   - Created modular `pkg/agent/react/` package with highly componentized architecture
   - **Controller**: Manages ReAct loop with configurable max iterations
@@ -26,10 +25,7 @@
   - Integration with tool registry and memory system
   - Token tracking for usage statistics
   - Clean output formatting with ReAct pattern artifact removal
-- **Models View** - New TUI view for managing Ollama models
-=======
 - **Models View with Download/Delete Modal System** - Comprehensive TUI interface for managing Ollama models
->>>>>>> e7c3d3b1
   - Created dedicated models view to display available Ollama models in a table
   - Implemented Ollama API client for fetching model list from `/api/tags` endpoint
   - Table shows essential columns: Name, Size, Parameters, and Modified date
@@ -55,21 +51,6 @@
   - Refresh capability with 'r' key to update model list
   - Proper error handling for connection issues
   - Replaced placeholder views (History and Settings) with functional Models view
-<<<<<<< HEAD
-
-### Removed
-- **Orchestrator System** - Completely removed orchestrator package and all related components
-  - Deleted `pkg/orchestrator/` directory with router, state, feedback, and registry
-  - Removed orchestrator integration tests and testing infrastructure
-  - Eliminated complex multi-agent routing in favor of single ReAct agent
-
-### Changed
-- Refactored headless mode to use ReAct interceptor for visible reasoning
-- Updated root command to use new ReAct agent instead of orchestrator
-- Modified agent interface to support operating modes
-
-### Added
-=======
   - **Code Refactoring** - Broke down large 877-line models.go into 7 focused files
     - `models_types.go` (54 lines) - Type definitions and struct declarations
     - `models_messages.go` (40 lines) - BubbleTea message type definitions
@@ -80,7 +61,19 @@
     - `models.go` (250 lines) - Main orchestration and view lifecycle
     - Improved maintainability with single-responsibility principle
     - Enhanced readability and easier debugging
->>>>>>> e7c3d3b1
+
+### Removed
+- **Orchestrator System** - Completely removed orchestrator package and all related components
+  - Deleted `pkg/orchestrator/` directory with router, state, feedback, and registry
+  - Removed orchestrator integration tests and testing infrastructure
+  - Eliminated complex multi-agent routing in favor of single ReAct agent
+
+### Changed
+- Refactored headless mode to use ReAct interceptor for visible reasoning
+- Updated root command to use new ReAct agent instead of orchestrator
+- Modified agent interface to support operating modes
+
+### Added
 - **Tool Registry System** - Centralized tool registration and initialization using factory pattern
   - Created `pkg/tools/registry/` package with Registry interface and implementation
   - Factory pattern for tool creation with `ToolFactory` functions
@@ -95,98 +88,134 @@
   - Created flexible View interface for all TUI views
   - Added view switcher using bubbles/list component with highlighted selection
   - Centered modal overlay using lipgloss.Place() for proper positioning
-  - Three initial views: Chat, Settings (shows Ollama config), and History (recent messages)
-  - Navigation with j/k or arrow keys, Enter to select, Esc to cancel
-  - Modal automatically sizes to content with rounded border styling
-  - Proper state preservation when switching between views
-- **Orchestrator Testing Framework** - Comprehensive testing infrastructure for multi-agent orchestrator system
-  - Mock LLM with configurable responses, intent analysis, and behavior simulation
-  - Mock agents with tool calling simulation, failure rates, and retry logic
-  - Scenario-based test utilities with fluent builders for complex multi-agent workflows
-  - Comprehensive assertions library for routing, tool calls, status, and execution flow validation
-  - 25+ test scenarios covering simple, complex, failure, performance, and regression cases
-  - Support for partial success behaviors and infinite loop detection for max iteration testing
-  - Smart tool call simulation based on instruction content (file operations, bash commands, git operations)
-  - Intent analysis with keyword-based classification for test scenario routing
-- **TUI Testing with teatest** - Implemented golden file testing for Bubble Tea components
-  - Added teatest from github.com/charmbracelet/x/exp/teatest for TUI testing
-  - Created comprehensive test suite for status bar component with golden file snapshots
-  - Tests cover inactive/active states, token display, and all process states
-  - Fixed teatest hanging issue with proper model termination wrapper
-  - Achieved 50% code coverage for status bar package
-
-- **Centralized Configuration System** - Consolidated all configuration into a single global Settings object
-  - Created `pkg/config/init.go` with strongly-typed configuration structure
-  - Migrated all Viper defaults and settings to centralized package
-  - Removed scattered `viper.Get*()` calls throughout the codebase
-  - Global `config.Get()` function provides type-safe access to all settings
-  - Improved test initialization with proper config setup
-  - Environment variable support maintained (OLLAMA_HOST, OLLAMA_DEFAULT_MODEL)
-  - Configuration is decoupled from UI modes and loaded upfront for better testability
-- **Comprehensive Debug Logging** - Enhanced logging throughout the application for better debugging and monitoring
-  - Added debug logging to agent initialization, tool setup, and RAG components
-  - Added logging to Ollama client connection and model initialization
-  - Added logging to chat manager for message handling and memory operations
-  - Added logging to tools for permission validation and access control
-  - Enabled Bubble Tea debug logging by default for UI debugging
-  - Fixed configuration mismatch (logging.preserve → logging.persist)
-- Status bar process icons in TUI to show current system state (↑ sending, ↓ receiving, 🤔 thinking, 🔨 tool usage)
-- Shared process state constants package (`pkg/process`) for consistent state management across the application
-- Unit tests for process state package with 100% coverage
-- Unified streaming architecture in `pkg/stream/` package with real LangChain streaming support
-- Stream state tracking (IDLE, STREAMING, COMPLETE, ERROR, CANCELLED) for better UI integration
-- Middleware pipeline for stream processing with processors and handlers
-- Dedicated stream handlers for console, channel, and buffer outputs
-- Real-time streaming using `llms.WithStreamingFunc` instead of simulated chunking
-- Agent-level token tracking with `GetTokenStats()` method for decoupled token usage monitoring
-- Real-time token counting in status bar during streaming responses
-- Thread-safe token accumulation across multiple conversation exchanges
-- Comprehensive integration tests for token tracking functionality
+  - Smooth navigation with keyboard support (↑/↓ for selection, Enter to switch, Esc to cancel)
+  - Modal overlay with proper z-ordering and view updates
+  - Integration with chat, models, history, and settings views
+
+### Changed
+- Refactored TUI architecture to use View interface for all screens
+- Updated main TUI model to handle view switching logic
+- Modified view registration to use map-based lookups for efficiency
+- Updated CLAUDE.md with view switcher documentation
+- Applied consistent rendering patterns across all views
+
+## [2024-10-29]
+
+### Added
+- **TUI Testing Infrastructure** - Comprehensive tea test golden file testing for status bar
+  - Golden file snapshots for status bar states (normal, spinner, progress, error, multi-status, token)
+  - VT100 sequence support for accurate ANSI rendering in tests
+  - Automated golden file regeneration with `--update` flag
+  - Platform-specific test handling for CI environments
+  - Mock spinner implementation for deterministic testing
+- **Enhanced Status Bar System** - Comprehensive status management in TUI
+  - Multi-status display support with StatusBarUpdateMsg
+  - Token counter integration showing sent/received tokens
+  - Progress bar rendering for long operations
+  - Error state display with proper formatting
+  - Connection status and model information display
+  - Spinner animation for async operations
+- **Streaming Infrastructure Overhaul** - Complete rewrite of streaming architecture
+  - Created modular `pkg/stream/` package with core interfaces, providers, and TUI integration
+  - Unified Handler interface for all streaming operations
+  - Provider-specific implementations for Ollama and OpenAI streaming formats
+  - TUI integration with dedicated message types (StreamStartMsg, StreamDeltaMsg, StreamEndMsg)
+  - ConsoleHandler for headless mode with real-time output
+  - ChannelHandler for concurrent streaming operations
+  - BufferHandler for capturing complete streaming output
+  - Middleware pipeline support for stream processing
+  - Comprehensive test coverage with mock implementations
+- **Memory System** - SQLite-based conversation persistence
+  - Window buffer memory for conversation history
+  - Session-based memory isolation
+  - Integration with LangChain memory interface
+  - Comprehensive integration tests for memory operations
+- **Token Tracking System** - Real-time token usage monitoring
+  - `pkg/tokens/` package with thread-safe counter
+  - Integration with streaming system via TokenCountingHandler
+  - Real-time token counting in status bar during streaming responses
+  - Thread-safe token accumulation across multiple conversation exchanges
+  - Comprehensive integration tests for token tracking functionality
 - Unified logging system in `pkg/logger/` package with clean interface (.Debug(), .Info(), .Warn(), .Error(), .Fatal())
 - `--logging.persist` CLI flag to control system log persistence across sessions
 - Session-based logging with automatic level checking
 - **Vector Store Integration** - Added chromem in-memory vector store for Retrieval Augmented Generation (RAG)
   - `pkg/vectorstore/` package with interface definitions and chromem adapter
   - `pkg/embeddings/` package with Ollama embedder support (nomic-embed-text model)
-  - `pkg/retrieval/` package with retriever, augmenter, and document management
-  - Mock embedder implementation for testing without external dependencies
+  - Document loading and chunking capabilities in `pkg/retrieval/loader.go`
+  - Configuration support for vector store settings
   - Optional persistence support for vector store data
-  - Comprehensive configuration via Viper with sensible defaults
-  - Integration with ExecutorAgent for automatic prompt augmentation
-  - Document chunking and metadata management capabilities
-  - Unit and integration tests for RAG workflow (69% coverage)
-- **Agent Package Unit Tests** - Comprehensive test suite for ExecutorAgent
-  - Mock LLM implementation following langchain-go patterns
-  - Tests for agent creation, execution, streaming, and memory management
-  - Concurrent access and thread safety tests
-  - Error handling and context cancellation tests
-  - Achieved 70.9% code coverage for agent package (up from 0%)
-- LangChain-Go tool system with 5 core tools (FileRead, FileWrite, Git, Ripgrep, WebFetch)
-- Claude-style ACL permission system using `settings.json` format for tool access control
-- `--skip-permissions` flag to bypass all ACL permission checks
-- SecuredTool base class for consistent permission checking across all tools
-- PermissionManager for pattern-based access control (e.g., `FileRead(*.go)`, `Git(status:*)`)
-- Mock vectorstore implementation for future RAG capabilities
-- Tool configuration via Viper with individual enable/disable flags
-- Integration tests for tools with permission validation
-
-
-### Changed
-- Renamed all references to "orchestrator" to the more generic term "agent" throughout the codebase for better clarity and consistency
-- Status bar now displays dynamic icons and states during message processing
-- Updated agent's ExecuteStream to use real LangChain streaming with conversation history
-- Modified headless and TUI modes to use unified stream.Handler interface
-- Renamed StreamSource to RegisteredSource in streaming registry to avoid naming conflicts
-- Integrated token tracking with new streaming architecture using `tokenAndMemoryHandler`
-- Refactored headless runner to use agent's centralized token statistics instead of local counting
-- Enhanced status bar to display real-time token counts during streaming
-- Replaced all manual debug level checking with unified logger interface calls
-- Updated error handling throughout codebase to use consistent logger methods
+- **Config System Consolidation** - Centralized configuration using Viper
+  - Unified configuration management in `pkg/config/` package
+  - Support for YAML config files, environment variables, and CLI flags
+  - Automatic config file generation with defaults
+  - Environment variable binding (OLLAMA_HOST, OLLAMA_DEFAULT_MODEL, etc.)
+  - Comprehensive settings structure covering all components
+
+### Changed
+- Refactored streaming to use new unified architecture
+- Migrated from direct Ollama streaming to provider-based streaming
+- Updated chat manager to use new streaming system
+- Improved error handling with centralized error types
+- Simplified TUI message handling with dedicated streaming messages
+- Modified status bar to integrate with new streaming infrastructure
+- **Improved Error Handling** - More robust error management throughout the application
+  - Centralized error types in streaming package
+  - Better error propagation and user feedback
+  - Graceful handling of connection failures and timeouts
 - Changed `logging.preserve` configuration to `logging.persist` with proper default (false)
+- Updated all components to use centralized config system
+- Migrated from per-package settings to unified Settings struct
 
 ### Fixed
-- Fixed bug where prompt flag value was incorrectly used in TUI mode
-- Fixed TUI viewport height calculation to prevent crashes when dimensions are too small
-- Resolved memory reset functionality to properly clear token counts on conversation restart
-- Eliminated scattered logging approaches and inconsistent error handling patterns
-- Resolved duplication between manual log setup in headless mode and unified system+- Status bar now properly shows real-time token counts during streaming
+- Fixed race conditions in concurrent streaming operations
+- Resolved memory leaks in long-running streaming sessions
+- Fixed status bar updates getting stuck during errors
+- Status bar spinner now properly stops on stream completion
+- Error messages now properly clear from status bar after timeout
+- Fixed CLI flags not properly overriding config file values
+- Resolved OLLAMA_HOST environment variable not being respected
+- Fixed config file generation creating invalid defaults
+
+### Removed
+- Legacy direct Ollama streaming implementation
+- Duplicate streaming logic across different components
+- Old message type system for streaming updates
+- Redundant status update mechanisms
+- Removed per-package configuration logic in favor of centralized config
+- Eliminated duplicate environment variable handling
+
+## [2024-10-26]
+
+### Added
+- Moved to langchain-go library and ollama adapters for LLM operations
+- Created generic ExecutorAgent implementation with LangChain integration
+- Added memory persistence using SQLite-based memory system
+- Introduced Agent interface with Execute and ExecuteStream methods
+- Created headless mode for CLI operations
+- Added `--prompt` flag for direct prompt execution
+- Implemented `--headless` flag for running without TUI
+- Support for multiple LLM provider models (Ollama, OpenAI, etc.)
+- Basic tool integration with LangChain tools interface
+
+### Changed
+- Migrated from custom LLM implementation to LangChain framework
+- Refactored agent system to use ExecutorAgent pattern
+- Updated streaming to work with LangChain streaming callbacks
+- Modified TUI to work with new agent architecture
+- Separated concerns between agent logic and UI presentation
+
+### Removed
+- Custom Ollama client implementation (replaced with LangChain)
+- Direct API calls to Ollama (now handled by LangChain)
+
+## [2024-10-22]
+
+### Initial Release
+- Basic TUI chat interface using Bubble Tea
+- Direct Ollama API integration
+- Simple message history
+- Basic streaming support
+- File read/write tools
+- Bash command execution tool